// SPDX-License-Identifier: BSD-3-Clause
/* Copyright Meta Platforms, Inc. and affiliates */

#include <errno.h>
#include <fcntl.h>
#include <liburing.h>
#include <signal.h>
#include <stdbool.h>
#include <stdio.h>
#include <unistd.h>
#include <sys/socket.h>
#include <sys/stat.h>
#include <sys/types.h>
#include <sys/wait.h>
#include <arpa/inet.h>

#include <ccan/err/err.h>
#include <ccan/daemonize/daemonize.h>
#include <ccan/list/list.h>
#include <ccan/net/net.h>
#include <ccan/opt/opt.h>

#include "server.h"
#include "proto_dbg.h"

<<<<<<< HEAD
#define QD	64

int verbose;
=======
int verbose = 3;
>>>>>>> 54ec9b3a

static struct {
	char *addr;
	char *service;
	char *pid_file;
	bool kill;
	bool server;
	struct server_opts server_opts;
} opt = {
	.server		= true,
	.service	= "18323",
	.pid_file	= "/tmp/kperf.pid",
	.server_opts	= {
		.accept_port	= 0,
		.memcmp		= true,
		.iou_opts	= {
			.enable			= false,
			.zcrx			= false,
			.zcrx_rq_entries	= 16384,
			.zcrx_pages		= 16384,
			.zcrx_page_size		= 4096,
			.zcrx_queue_id		= 0,
		},
	},
};

static const struct opt_table opts[] = {
	OPT_WITH_ARG("--addr|-a <arg>", opt_set_charp, opt_show_charp,
		     &opt.addr, "Bind to specific control address"),
 	OPT_WITH_ARG("--port|-p <arg>", opt_set_charp, opt_show_charp,
		     &opt.service, "Set control port/service to listen on"),
	OPT_WITHOUT_ARG("--no-daemon", opt_set_invbool, &opt.server,
			"Don't start a daemon"),
	OPT_WITH_ARG("--pid-file <arg>", opt_set_charp, opt_show_charp,
		     &opt.pid_file, "Set daemon identity / pid file"),
	OPT_WITHOUT_ARG("--kill", opt_set_bool, &opt.kill, "Stop the daemon"),
 	OPT_WITHOUT_ARG("--verbose|-v", opt_inc_intval, &verbose,
			"Verbose mode (can be specified more than once)"),
 	OPT_WITHOUT_ARG("--usage|--help|-h", opt_usage_and_exit,
 			"kpeft server",	"Show this help message"),
	OPT_WITH_ARG("--accept_port", opt_set_uintval, opt_show_uintval, &opt.server_opts.accept_port, "Accept port"),
	OPT_WITHOUT_ARG("--no-memcmp", opt_set_invbool, &opt.server_opts.memcmp, "Do not memcmp payload on receiver side"),
	OPT_WITHOUT_ARG("--iou", opt_set_bool, &opt.server_opts.iou_opts.enable, "Use io_uring"),
	OPT_WITHOUT_ARG("--iou_zcrx", opt_set_bool, &opt.server_opts.iou_opts.zcrx, "io_uring: Use zero copy Rx"),
	OPT_WITH_ARG("--iou_zcrx_rq_entries", opt_set_ulongval, opt_show_ulongval, &opt.server_opts.iou_opts.zcrx_rq_entries, "io_uring"),
	OPT_WITH_ARG("--iou_zcrx_pages", opt_set_ulongval, opt_show_ulongval, &opt.server_opts.iou_opts.zcrx_pages, "io_uring"),
	OPT_WITH_ARG("--iou_zcrx_page_size", opt_set_ulongval, opt_show_ulongval, &opt.server_opts.iou_opts.zcrx_page_size, "io_uring"),
	OPT_WITH_ARG("--iou_zcrx_queue_id", opt_set_ulongval, opt_show_ulongval, &opt.server_opts.iou_opts.zcrx_queue_id, "io_uring"),
 	OPT_ENDTABLE
};

static volatile int chld;

static void chld_sig_handler(int sig)
{
	chld = 1;
}

static struct list_head sessions = LIST_HEAD_INIT(sessions);

static void server_session_add(struct server_session *ses)
{
	list_add(&sessions, &ses->sessions);
}

static void server_session_del(pid_t pid)
{
	struct server_session *ses = NULL;

	list_for_each(&sessions, ses, sessions) {
		if (ses->pid == pid)
			break;
	}
	if (!ses || ses->pid != pid)
		return;

	list_del(&ses->sessions);
	free(ses);
}

static void server_reap_sessions(void)
{
	if (!chld)
		return;

	while (true) {
		int status;
		pid_t pid;

		chld = 0;
		pid = waitpid(-1, &status, WNOHANG);
		if (pid < 1)
			break;
		server_session_del(pid);
	}
}

static void kill_old_daemon(void)
{
	char buf[10];
	ssize_t n;
	pid_t pid;
	int fd;

	fd = open(opt.pid_file, O_RDONLY);
	if (fd < 0) {
		if (errno == ENOENT)
			return;
		err(2, "Failed to open PID file");
	}

	n = read(fd, buf, sizeof(buf));
	if (n < 0)
		err(2, "Failed to read PID file");
	if (!n || n == sizeof(buf))
		errx(2, "Bad pid file len - %zd", n);
	buf[n] = 0;
	close(fd);

	pid = atoi(buf);

	if (kill(pid, SIGKILL))
		if (errno != ESRCH)
			err(2, "Can't kill the old daemon");

	if (unlink(opt.pid_file))
		err(2, "Failed to remove pid file");
}

static void server_daemonize(void)
{
	char buf[10];
	ssize_t n;
	int fd;

	fd = open(opt.pid_file, O_WRONLY | O_CREAT | O_EXCL, 00660);
	if (fd < 0)
		err(3, "Failed to create PID file");

	if (!daemonize())
		err(1, "can't daemonize");

	n = snprintf(buf, sizeof(buf), "%d", getpid());
	if (!n || n == sizeof(buf))
		errx(3, "Bad pid file len - %zd", n);

	if (write(fd, buf, n) != n)
		err(3, "Short write to pid file");
	close(fd);
}

/* same as net_server_lookup but accepts the node argument */
static struct addrinfo *net_server_lookup_node(const char *node,
					       const char *service,
					       int family,
					       int socktype)
{
	struct addrinfo *res, hints;

	memset(&hints, 0, sizeof(hints));
	hints.ai_family = family;
	hints.ai_socktype = socktype;
	hints.ai_flags = AI_PASSIVE;
	hints.ai_protocol = 0;

	if (getaddrinfo(node, service, &hints, &res) != 0)
		return NULL;

	return res;
}

static void log_address(const char *format, struct sockaddr_in6 *sin6)
{
	struct sockaddr_in *sin = (void *)sin6;
	char buf[256];

	if (sin6->sin6_family == AF_INET6)
		inet_ntop(AF_INET6, &sin6->sin6_addr, buf, sizeof(buf));
	else
		inet_ntop(AF_INET, &sin->sin_addr, buf, sizeof(buf));

	kpm_info(format, buf);
}

static void print_listener(int *fds, int num_fds)
{
	struct sockaddr_in6 sin6;
	socklen_t sa_len;
	int ret;
	int i;

	for (i = 0; i < num_fds; i++) {
		sa_len = sizeof(sin6);
		ret = getsockname(fds[i], (struct sockaddr *)&sin6, &sa_len);
		if (ret != 0)
			err(1, "Failed to look up address for fd %d", fds[i]);
		log_address("Bound to %s", &sin6);
	}
}

int main(int argc, char *argv[])
{
	int fds[2], i, num_fds, max_fd;
	struct addrinfo *addr;

	opt_register_table(opts, NULL);
	if (!opt_parse(&argc, argv, opt_log_stderr))
		exit(1);

	err_set_progname(argv[0]);

	if (opt.server || opt.kill)
		kill_old_daemon();
	if (opt.kill)
		return 0;

	if (opt.server)
		server_daemonize();

	addr = net_server_lookup_node(opt.addr, opt.service, AF_UNSPEC, SOCK_STREAM);
	if (!addr)
		errx(1, "Failed to look up service to bind to");

	// NOTE: up to two, one for ipv6 and one for ipv4
	num_fds = net_bind(addr, fds);
	freeaddrinfo(addr);
	if (num_fds < 1)
		err(1, "Failed to listen");
	if (opt.addr)
		print_listener(fds, num_fds);

	max_fd = num_fds == 1 || fds[0] > fds[1] ? fds[0] : fds[1];

	signal(SIGCHLD, chld_sig_handler);

	while (true) {
		struct sockaddr_in6 sockaddr;
		struct server_session *ses;
		struct timeval tv;
		socklen_t addrlen;
		int cfd, fd, ret;
		fd_set rfds;

		FD_ZERO(&rfds);
		for (i = 0; i < num_fds; i++)
			FD_SET(fds[i], &rfds);

		tv.tv_sec = 1;
		tv.tv_usec = 0;

		// NOTE: listening for new client connections
		ret = select(max_fd + 1, &rfds, NULL, NULL, &tv);
		if (ret < 0) {
			if (errno == EINTR && chld)
				goto reap_child;
			err(2, "Failed to select");
		} else if (!ret) {
			continue;
		}

		if (FD_ISSET(fds[0], &rfds))
			fd = fds[0];
		else if (num_fds > 1 && FD_ISSET(fds[1], &rfds))
			fd = fds[1];
		else
			errx(3, "Failed to find fd");

		addrlen = sizeof(sockaddr);
		cfd = accept(fd, (void *)&sockaddr, &addrlen);
		if (cfd < 0) {
			warn("Failed to accept");
			continue;
		}

<<<<<<< HEAD
		ses = server_session_spawn(cfd, &sockaddr, &addrlen, &opt.server_opts);
		// NOTE: parent
=======
		if (opt.addr)
			log_address("Accepted %s", &sockaddr);
		ses = server_session_spawn(cfd, &sockaddr, &addrlen);
>>>>>>> 54ec9b3a
		if (ses)
			server_session_add(ses);
reap_child:
		server_reap_sessions();
	}

	return 0;
}<|MERGE_RESOLUTION|>--- conflicted
+++ resolved
@@ -23,13 +23,7 @@
 #include "server.h"
 #include "proto_dbg.h"
 
-<<<<<<< HEAD
-#define QD	64
-
-int verbose;
-=======
 int verbose = 3;
->>>>>>> 54ec9b3a
 
 static struct {
 	char *addr;
@@ -304,14 +298,10 @@
 			continue;
 		}
 
-<<<<<<< HEAD
-		ses = server_session_spawn(cfd, &sockaddr, &addrlen, &opt.server_opts);
-		// NOTE: parent
-=======
 		if (opt.addr)
 			log_address("Accepted %s", &sockaddr);
-		ses = server_session_spawn(cfd, &sockaddr, &addrlen);
->>>>>>> 54ec9b3a
+	
+		ses = server_session_spawn(cfd, &sockaddr, &addrlen, &opt.server_opts);
 		if (ses)
 			server_session_add(ses);
 reap_child:
